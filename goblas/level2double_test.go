--- conflicted
+++ resolved
@@ -34,10 +34,10 @@
 	testblas.DtbmvTest(t, blasser)
 }
 
-<<<<<<< HEAD
 func TestDtrsv(t *testing.T) {
 	testblas.DtrsvTest(t, blasser)
-=======
+}
+
 func TestDtrmv(t *testing.T) {
 	testblas.DtrmvTest(t, blasser)
 }
@@ -48,5 +48,4 @@
 
 func TestDsyr(t *testing.T) {
 	testblas.DsyrTest(t, blasser)
->>>>>>> dd05cc07
 }